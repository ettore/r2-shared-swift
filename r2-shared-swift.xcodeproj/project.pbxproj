--- conflicted
+++ resolved
@@ -8,14 +8,11 @@
 
 /* Begin PBXBuildFile section */
 		57470F7E20ED0D1A000CDCA3 /* DownloadSession.swift in Sources */ = {isa = PBXBuildFile; fileRef = 57470F7D20ED0D1A000CDCA3 /* DownloadSession.swift */; };
-<<<<<<< HEAD
 		CA038E2F2520D3F700489729 /* PDFKit.swift in Sources */ = {isa = PBXBuildFile; fileRef = CA038E2E2520D3F700489729 /* PDFKit.swift */; };
 		CA0D3C0F2518E213005B47BC /* PDFDocument.swift in Sources */ = {isa = PBXBuildFile; fileRef = CA0D3C0E2518E213005B47BC /* PDFDocument.swift */; };
 		CA0D3C112518E2F6005B47BC /* PDFOutlineNode.swift in Sources */ = {isa = PBXBuildFile; fileRef = CA0D3C102518E2F6005B47BC /* PDFOutlineNode.swift */; };
 		CA0D3C132518E604005B47BC /* CGPDF.swift in Sources */ = {isa = PBXBuildFile; fileRef = CA0D3C122518E604005B47BC /* CGPDF.swift */; };
-=======
 		CA038E5025222B0900489729 /* ControlFlow.swift in Sources */ = {isa = PBXBuildFile; fileRef = CA038E4F25222B0900489729 /* ControlFlow.swift */; };
->>>>>>> 809cb968
 		CA13517C248936E00087E69E /* LinkArrayTests.swift in Sources */ = {isa = PBXBuildFile; fileRef = CA13517B248936E00087E69E /* LinkArrayTests.swift */; };
 		CA13517E248952B10087E69E /* NSRegularExpression.swift in Sources */ = {isa = PBXBuildFile; fileRef = CA13517D248952B10087E69E /* NSRegularExpression.swift */; };
 		CA16A8592232C2A800E66255 /* Contributor.swift in Sources */ = {isa = PBXBuildFile; fileRef = CA16A8582232C2A800E66255 /* Contributor.swift */; };
@@ -208,14 +205,11 @@
 		0318F709221DD4CA004E5114 /* Locator.swift */ = {isa = PBXFileReference; fileEncoding = 4; lastKnownFileType = sourcecode.swift; path = Locator.swift; sourceTree = "<group>"; };
 		57470F7D20ED0D1A000CDCA3 /* DownloadSession.swift */ = {isa = PBXFileReference; fileEncoding = 4; lastKnownFileType = sourcecode.swift; path = DownloadSession.swift; sourceTree = "<group>"; };
 		AEF39DF220E3895200A560F3 /* UserProperties.swift */ = {isa = PBXFileReference; lastKnownFileType = sourcecode.swift; path = UserProperties.swift; sourceTree = "<group>"; };
-<<<<<<< HEAD
 		CA038E2E2520D3F700489729 /* PDFKit.swift */ = {isa = PBXFileReference; lastKnownFileType = sourcecode.swift; path = PDFKit.swift; sourceTree = "<group>"; };
 		CA0D3C0E2518E213005B47BC /* PDFDocument.swift */ = {isa = PBXFileReference; lastKnownFileType = sourcecode.swift; path = PDFDocument.swift; sourceTree = "<group>"; };
 		CA0D3C102518E2F6005B47BC /* PDFOutlineNode.swift */ = {isa = PBXFileReference; lastKnownFileType = sourcecode.swift; path = PDFOutlineNode.swift; sourceTree = "<group>"; };
 		CA0D3C122518E604005B47BC /* CGPDF.swift */ = {isa = PBXFileReference; lastKnownFileType = sourcecode.swift; path = CGPDF.swift; sourceTree = "<group>"; };
-=======
 		CA038E4F25222B0900489729 /* ControlFlow.swift */ = {isa = PBXFileReference; lastKnownFileType = sourcecode.swift; path = ControlFlow.swift; sourceTree = "<group>"; };
->>>>>>> 809cb968
 		CA13517B248936E00087E69E /* LinkArrayTests.swift */ = {isa = PBXFileReference; lastKnownFileType = sourcecode.swift; path = LinkArrayTests.swift; sourceTree = "<group>"; };
 		CA13517D248952B10087E69E /* NSRegularExpression.swift */ = {isa = PBXFileReference; lastKnownFileType = sourcecode.swift; path = NSRegularExpression.swift; sourceTree = "<group>"; };
 		CA16A8582232C2A800E66255 /* Contributor.swift */ = {isa = PBXFileReference; lastKnownFileType = sourcecode.swift; path = Contributor.swift; sourceTree = "<group>"; };
