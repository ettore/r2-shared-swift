--- conflicted
+++ resolved
@@ -44,11 +44,8 @@
 		CA9E6BA4223A657900ECF6E4 /* JSONEquatable.swift in Sources */ = {isa = PBXBuildFile; fileRef = CA9E6BA3223A657900ECF6E4 /* JSONEquatable.swift */; };
 		CA9E6BA9223A749900ECF6E4 /* EPUBPublication.swift in Sources */ = {isa = PBXBuildFile; fileRef = CA9E6BA8223A749900ECF6E4 /* EPUBPublication.swift */; };
 		CA9E6BAE223A76C600ECF6E4 /* OPDSPublication.swift in Sources */ = {isa = PBXBuildFile; fileRef = CA9E6BAD223A76C600ECF6E4 /* OPDSPublication.swift */; };
-<<<<<<< HEAD
 		CAB88C92224E766E00D36C99 /* LocatorTests.swift in Sources */ = {isa = PBXBuildFile; fileRef = CAB88C91224E766E00D36C99 /* LocatorTests.swift */; };
-=======
 		CAB88C90224E510000D36C99 /* MobileCoreServices.framework in Frameworks */ = {isa = PBXBuildFile; fileRef = CAB88C8F224E510000D36C99 /* MobileCoreServices.framework */; };
->>>>>>> 22d2f0f9
 		CABBB2E52237ADEB004EB039 /* Feed.swift in Sources */ = {isa = PBXBuildFile; fileRef = F3B1879F1FA33D4D00BB46BF /* Feed.swift */; };
 		CABBB2E62237ADEB004EB039 /* OpdsMetadata.swift in Sources */ = {isa = PBXBuildFile; fileRef = F3B187A31FA33E1D00BB46BF /* OpdsMetadata.swift */; };
 		CABBB2E72237ADEB004EB039 /* Facet.swift in Sources */ = {isa = PBXBuildFile; fileRef = F3B187A11FA33DFA00BB46BF /* Facet.swift */; };
@@ -140,11 +137,8 @@
 		CA9E6BA6223A67D300ECF6E4 /* Publication.swift */ = {isa = PBXFileReference; lastKnownFileType = sourcecode.swift; path = Publication.swift; sourceTree = "<group>"; };
 		CA9E6BA8223A749900ECF6E4 /* EPUBPublication.swift */ = {isa = PBXFileReference; lastKnownFileType = sourcecode.swift; path = EPUBPublication.swift; sourceTree = "<group>"; };
 		CA9E6BAD223A76C600ECF6E4 /* OPDSPublication.swift */ = {isa = PBXFileReference; lastKnownFileType = sourcecode.swift; path = OPDSPublication.swift; sourceTree = "<group>"; };
-<<<<<<< HEAD
 		CAB88C91224E766E00D36C99 /* LocatorTests.swift */ = {isa = PBXFileReference; lastKnownFileType = sourcecode.swift; path = LocatorTests.swift; sourceTree = "<group>"; };
-=======
 		CAB88C8F224E510000D36C99 /* MobileCoreServices.framework */ = {isa = PBXFileReference; lastKnownFileType = wrapper.framework; name = MobileCoreServices.framework; path = System/Library/Frameworks/MobileCoreServices.framework; sourceTree = SDKROOT; };
->>>>>>> 22d2f0f9
 		CABBB2EF2237BEDF004EB039 /* EPUBRendition.swift */ = {isa = PBXFileReference; lastKnownFileType = sourcecode.swift; path = EPUBRendition.swift; sourceTree = "<group>"; };
 		CABBB2F32237BF42004EB039 /* OPDSPriceTests.swift */ = {isa = PBXFileReference; lastKnownFileType = sourcecode.swift; path = OPDSPriceTests.swift; sourceTree = "<group>"; };
 		CABBB2F52237BF61004EB039 /* OPDSPrice.swift */ = {isa = PBXFileReference; lastKnownFileType = sourcecode.swift; path = OPDSPrice.swift; sourceTree = "<group>"; };
